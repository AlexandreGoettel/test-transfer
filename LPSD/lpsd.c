/********************************************************************************
    lpsd.c

    2003, 2004 by Michael Troebs, mt@lzh.de and Gerhard Heinzel, ghh@mpq.mpg.de

    calculate spectra from time series using discrete Fourier
    transforms at frequencies equally spaced on a logarithmic axis

    lpsd does everything except user interface and data output

 ********************************************************************************/
#define SINCOS

#include <stdlib.h>
#include <stdio.h>
#include <math.h>
#include <string.h>
#include <time.h>
#include <assert.h>
#include <fftw3.h>
#include "hdf5.h"

#include "config.h"
#include "ask.h"
#include "IO.h"
#include "genwin.h"
#include "debug.h"
#include "lpsd.h"
#include "misc.h"
#include "errors.h"
#include "fft.h"

/*
20.03.2004: http://www.caddr.com/macho/archives/iolanguage/2003-9/549.html
*/
#ifndef __linux__
#include <windows.h>
struct timezone
{
  int tz_minuteswest;
  int tz_dsttime;
};
void
gettimeofday (struct timeval *tv, struct timezone *tz
          __attribute__ ((unused)))
{
  long int count = GetTickCount ();
  tv->tv_sec = (int) (count / 1000);
  tv->tv_usec = (count % 1000) * 1000;
}

#else
#include <sys/time.h>		/* gettimeofday, timeval */
#endif

#ifdef __linux__
extern double round (double x);
/*
gcc (GCC) 3.3.1 (SuSE Linux) gives warning: implicit declaration of function `round'
without this line - math.h defines function round, but its declaration seems to be
missing in math.h
*/

#else
/*
int round (double x) {
  return ((int) (floor (x + 0.5)));
}
*/
#endif

/********************************************************************************
 * 	global variables
 ********************************************************************************/
static long int nread;
static double winsum;
static double winsum2;
static double nenbw;		/* normalized equivalent noise bandwidth */
static double *dwin;		/* pointer to window function for FFT */

/********************************************************************************
 * 	functions
 ********************************************************************************/


// Interpolate between x12, y12 points to x
double
interpolate(double x, double x1, double x2, double y1, double y2) {
    return (y1*(x2 - x) - y2*(x1 - x)) / (x2 - x1);
}


// Get mean over N first values of int sequence
double
get_mean (int* values, int N) {
    double _sum = 0;
    register int i;
    for (i = 0; i < N; i++) {
        _sum += values[i];
    }
    return _sum / N;
}

// Get the segment length as a function of the frequency bin j
// Rounded to nearest integer.
// TODO: replace with call to nffts?
unsigned long int
get_N_j (double j, double fsamp, double fmin, double fmax, double Jdes) {
    double g = log(fmax) - log(fmin);  // TODO: could consider making g part of cfg
    // This exp turn is in overflow danger
    return round (fsamp/fmin * exp(-j*g / (Jdes - 1.)) / (exp(g / (Jdes - 1.)) - 1.));
}

// Get the frequency of bin j
// TODO: replace with call to fspec?
double
get_f_j (double j, double fmin, double fmax, double Jdes) {
    double g = log(fmax) - log(fmin);  // TODO: could consider making g part of cfg
    return fmin*exp(j*g / (Jdes - 1.));
}

<<<<<<< HEAD
=======
void
fill_ordered_coefficients(int n, int *coefficients) {
    coefficients[0] = 0;
    coefficients[1] = 1;
    if (n == 1) return;
    for (int m = 2; m <= n; m++) {
        int two_to_m = pow(2, m);
        int two_to_m_minus_one = pow(2, m-1);
        int tmp[two_to_m];
        for (int i = 0; i < two_to_m_minus_one; i++) {
            tmp[2*i] = coefficients[i];
            tmp[2*i+1] = coefficients[i] + two_to_m_minus_one;
        }
        for (int i = 0; i < two_to_m; i++) coefficients[i] = tmp[i];
    }
}

>>>>>>> 49ccd915
static void
getDFT2 (long int nfft, double bin, double fsamp, double ovlp, double *rslt,
         int *avg, struct hdf5_contents *contents, int max_samples_in_memory)
{
  /* Configure variables for DFT */
  if (max_samples_in_memory > nfft) max_samples_in_memory = nfft; // Don't allocate more than you need

  /* Allocate data and window memory segments */
  double *strain_data_segment = (double*) xmalloc(max_samples_in_memory * sizeof(double));
  double *window = (double*) xmalloc(2*max_samples_in_memory * sizeof(double));
  assert(window != 0 && strain_data_segment != 0);

  //////////////////////////////////////////////////
  /* Calculate DFT over separate memory windows */
  long int window_offset;
  int count;
  int memory_unit_index = 0;
  long int remaining_samples = nfft;
  int nsum = floor(1+(nread - nfft) / floor(nfft * (1.0 - (double) (ovlp / 100.))));
  long int tmp = (nsum-1)*floor(nfft * (1.0 - (double) (ovlp / 100.)))+nfft;
  if (tmp == nread) nsum--;  /* Adjust for edge case */

  double dft_results[2*nsum];  /* Real and imaginary parts of DFTs */
  memset(dft_results, 0, 2*nsum*sizeof(double));

  register unsigned int i;
  while (remaining_samples > 0)
  {
    if (remaining_samples > max_samples_in_memory)
    {
      count = max_samples_in_memory;
      remaining_samples -= max_samples_in_memory;
    } else {
      count = remaining_samples;
      remaining_samples = 0;
    }
    window_offset = memory_unit_index * max_samples_in_memory;
    memory_unit_index++;

    // Calculate window
    makewinsincos_indexed(nfft, bin, window, &winsum, &winsum2, &nenbw,
                          window_offset, count, window_offset == 0);

    // Loop over data segments
    unsigned long int start = 0;
    register unsigned int _nsum = 0;
    hsize_t data_count[1] = {count};
    hsize_t data_rank = 1;
    while (start + nfft < nread)
    {
      // Load data
      hsize_t data_offset[1] = {start + window_offset};
      read_from_dataset(contents, data_offset, data_count, data_rank, data_count, strain_data_segment);

      // Calculate DFT
      for (i = 0; i < count; i++)
      {
        dft_results[_nsum*2] += window[i*2] * strain_data_segment[i];
        dft_results[_nsum*2 + 1] += window[i*2 + 1] * strain_data_segment[i];
      }
      start += nfft * (1.0 - (double) (ovlp / 100.));  /* go to next segment */
      _nsum++;
    }
  }

  /* Sum over dft_results to get total */
  double total = 0;  /* Running sum of DFTs */
  for (i = 0; i < nsum; i++)
  {
    total += dft_results[i*2]*dft_results[i*2] + dft_results[i*2+1]*dft_results[i*2+1];
  }
  //////////////////////////////////////////////////

  /* Return result */
  rslt[0] = total / nsum;

  /* This sets the variance to zero. This is not true, but we are not using the variance. */
  rslt[1] = 0;

  rslt[2] = rslt[0];
  rslt[3] = rslt[1];
  rslt[0] *= 2. / (fsamp * winsum2);	/* power spectral density */
  rslt[1] *= 2. / (fsamp * winsum2);	/* variance of power spectral density */
  rslt[2] *= 2. / (winsum * winsum);	/* power spectrum */
  rslt[3] *= 2. / (winsum * winsum);	/* variance of power spectrum */

  *avg = nsum;

  /* clean up */
  xfree(window);
  xfree(strain_data_segment);
}

/*
    calculates paramaters for DFTs
    output
        fspec		frequencies in spectrum
        bins		bins for DFTs
        nffts		dimensions for DFTs
 ********************************************************************************
    Naming convention	source code	publication
        i		    j
        fres	    r''
        ndft	    L(j)
        bin		    m(j)
 */
static void
calc_params (tCFG * cfg, tDATA * data)
{
  double fres, f, bin, g;
  long int i, i0, ndft;

  g = log ((*cfg).fmax / (*cfg).fmin);
  i = (*cfg).nspec * (*cfg).iter;
  i0 = i;
  f = (*cfg).fmin * exp (i * g / ((*cfg).Jdes - 1.));
  while (f <= (*cfg).fmax && i / (*cfg).nspec < (*cfg).iter + 1)
   {
      fres = f * (exp (g / ((*cfg).Jdes - 1.)) - 1);
      ndft = round ((*cfg).fsamp / fres);
      bin = (f / fres);
      (*data).fspec[i - i0] = f;
      (*data).nffts[i - i0] = ndft;
      (*data).bins[i - i0] = bin;
      i++;
      f = (*cfg).fmin * exp (i * g / ((*cfg).Jdes - 1.));
  }
  (*cfg).nspec = i - i0;
  (*cfg).fmin = (*data).fspec[0];
  (*cfg).fmax = (*data).fspec[(*cfg).nspec - 1];
}

void
calculate_lpsd (tCFG * cfg, tDATA * data)
{
  long int k;			/* 0..nspec */
  long int k_start = 0;		/* N. lines in save file. Post fail start point */
  long int j; 			/* Iteration variables for checkpointing data */
  long int Nsave = (*cfg).nspec / 100; /* Frequency of data checkpointing */
  if (Nsave < 1) Nsave = 1;
  char ch;			/* For scanning through checkpointing file */
  int max_samples_in_memory = pow(2, cfg->n_max_mem);
  FILE * file1;			/* Output file, temp for checkpointing */
  double rslt[4];		/* rslt[0]=PSD, rslt[1]=variance(PSD) rslt[2]=PS rslt[3]=variance(PS) */
  double progress;

  struct timeval tv;
  double start, now, print;

  /* Check output file for saved checkpoint */
  file1 = fopen((*cfg).ofn, "r");
  if (file1){
      while((ch=fgetc(file1)) != EOF){
          if(ch == '\n'){
              k_start++;
          }
      }
  fclose(file1);
  printf("Backup collected. Starting from k = %i\n", k_start);
  }
  else{
      printf("No backup file. Starting from fmin\n");
      k_start = 0;
  }
  printf ("Checkpointing every %ld iterations\n", Nsave);
  printf ("Computing output:  00.0%%");
  fflush (stdout);
  gettimeofday (&tv, NULL);
  start = tv.tv_sec + tv.tv_usec / 1e6;
  now = start;
  print = start;

  /* Start calculation of LPSD from saved checkpoint or zero */
  struct hdf5_contents contents;
  read_hdf5_file(&contents, (*cfg).ifn, (*cfg).dataset_name);
  for (k = k_start; k < (*cfg).nspec; k++)
    {
      getDFT2((*data).nffts[k], (*data).bins[k], (*cfg).fsamp, (*cfg).ovlp,
              &rslt[0], &(*data).avg[k], &contents, max_samples_in_memory);

      (*data).psd[k] = rslt[0];
      (*data).varpsd[k] = rslt[1];
      (*data).ps[k] = rslt[2];
      (*data).varps[k] = rslt[3];
      gettimeofday (&tv, NULL);
      now = tv.tv_sec + tv.tv_usec / 1e6;
      if (now - print > PSTEP)
    {
      print = now;
      progress = (100 * ((double) k) + 1) / ((double) ((*cfg).nspec));
      printf ("\b\b\b\b\b\b%5.1f%%", progress);
      fflush (stdout);
    }

      /* If k is a multiple of Nsave then write data to backup file */
      if(k % Nsave == 0 && k != k_start){
          file1 = fopen((*cfg).ofn, "a");
          for(j=k-Nsave; j<k; j++){
        fprintf(file1, "%e	", (*data).psd[j]);
        fprintf(file1, "%e	", (*data).ps[j]);
        fprintf(file1, "%d	", (*data).avg[j]);
        fprintf(file1, "\n");
          }
          fclose(file1);
      }
      else if(k == (*cfg).nspec - 1){
          file1 = fopen((*cfg).ofn, "a");
          for(j=Nsave*(k/Nsave); j<(*cfg).nspec; j++){
        fprintf(file1, "%e	", (*data).psd[j]);
        fprintf(file1, "%e	", (*data).ps[j]);
        fprintf(file1, "%d	", (*data).avg[j]);
        fprintf(file1, "\n");
          }
          fclose(file1);
      }
    }
  /* finish */
  close_hdf5_contents(&contents);
  printf ("\b\b\b\b\b\b  100%%\n");
  fflush (stdout);
  gettimeofday (&tv, NULL);
  printf ("Duration (s)=%5.3f\n\n", tv.tv_sec - start + tv.tv_usec / 1e6);
}


// @brief Use const. N approximation for a given epsilon
void
calculate_fft_approx (tCFG * cfg, tDATA * data)
{
    // Track time and progress
    struct timeval tv;
    printf ("Computing output:  00.0%%");
    fflush (stdout);
    gettimeofday (&tv, NULL);
    double start = tv.tv_sec + tv.tv_usec / 1e6;
    double now, print, progress;
    print = start;
    now = start;

    // Define variables
    double epsilon = cfg->epsilon / 100.;
    double g = log(cfg->fmax / cfg->fmin);
    unsigned int max_samples_in_memory = pow(2, cfg->n_max_mem);

    // Prepare data file
    struct hdf5_contents contents;
    read_hdf5_file(&contents, (*cfg).ifn, (*cfg).dataset_name);

    // Loop over blocks
    register int i;
    unsigned int j, j0;  // indices over frequency space
    j = j0 = 0;
    while (j < cfg->nspec - 1) {
        // Get index of the end of the block - the frequency at which the approximation is valid up to epsilon
        // Block starts at j0
        j0 = j;
        // Nj0: length of segment
        unsigned long int Nj0 = get_N_j(j0, cfg->fsamp, cfg->fmin, cfg->fmax, cfg->Jdes);
        // Block ends at j
        j = - ((double)cfg->Jdes - 1.) / g * log(Nj0*(1. - epsilon) * cfg->fmin/cfg->fsamp * (exp(g / ((double)cfg->Jdes - 1.)) - 1.));
        if (j >= cfg->nspec) j = cfg->nspec-1;

        // Only run this segment if it overlaps with fmin_fft and fmax_fft coverage
        if (cfg->fmax_fft > 0 && data->fspec[j0] >= cfg->fmax_fft)
        	continue;

		if (cfg->fmin_fft > 0 && data->fspec[j] <= cfg->fmin_fft)
			continue;

        // Prepare segment loop
        unsigned long int delta_segment = floor(Nj0 * (1.0 - (double) (cfg->ovlp / 100.)));
        unsigned int n_segments = floor(1 + (nread - Nj0) / delta_segment);
        /* Adjust for edge case */
        long int tmp = (n_segments - 1)*delta_segment + Nj0;
        if (tmp == nread) n_segments--;

		// Allocate arrays used to store the results in between
		double *total = (double*) xmalloc((j - j0)*sizeof(double));
		double *total_real = (double*) xmalloc((j - j0)*sizeof(double));
		double *total_imag = (double*) xmalloc((j - j0)*sizeof(double));
		memset(total, 0, (j - j0)*sizeof(double));
		memset(total_real, 0, (j - j0)*sizeof(double));
		memset(total_imag, 0, (j - j0)*sizeof(double));

		// Allocate arrays used to store the raw results
		double *total_raw = (double*) xmalloc((j - j0)*sizeof(double));
		double *total_raw_real = (double*) xmalloc((j - j0)*sizeof(double));
		double *total_raw_imag = (double*) xmalloc((j - j0)*sizeof(double));
		memset(total_raw, 0, (j - j0)*sizeof(double));
		memset(total_raw_real, 0, (j - j0)*sizeof(double));
		memset(total_raw_imag, 0, (j - j0)*sizeof(double));

		// Prepare FFT
		// Whatever the value of max is, make it less than 2^31 or ints will break
		unsigned long int Nfft = get_next_power_of_two(Nj0);
        // Relevant frequency range in full fft space
        unsigned int jfft_min = floor(Nfft * cfg->fmin/cfg->fsamp * exp(j0*g/(cfg->Jdes - 1.)));
        unsigned int jfft_max = ceil(Nfft * cfg->fmin/cfg->fsamp * exp(j*g/(cfg->Jdes - 1.)));

        double *data_real, *data_imag, *fft_real, *fft_imag, *window;
        data_real = data_imag = fft_real = fft_imag = window = NULL;
        struct hdf5_contents _contents, window_contents;
        struct hdf5_contents *_contents_ptr = NULL, *window_contents_ptr = NULL;
        // This if/else statement allocates variables for the steps to come
        if (Nfft <= max_samples_in_memory) {
            // For normal FFT
            // Initialiase data/window arrays
            data_real = (double*) xmalloc(Nfft*sizeof(double));
            data_imag = (double*) xmalloc(Nfft*sizeof(double));
            fft_real = (double*) xmalloc(Nfft*sizeof(double));
            fft_imag = (double*) xmalloc(Nfft*sizeof(double));
            memset(data_imag, 0, Nfft*sizeof(double));
            for (i = Nj0; i < Nfft; i++) data_real[i] = 0;

            // Calculate window
            window = (double*) xmalloc(Nj0*sizeof(double));
            makewin(Nj0, window, &winsum, &winsum2, &nenbw);
        } else {
            // For memory-controlled FFT
            // Open temporary hdf5 file to temporarily store information to disk in the loop
            hsize_t rank = 2;  // real + imaginary
            hsize_t dims[2] = {2, Nfft};
            _contents_ptr = &_contents;
            open_hdf5_file(_contents_ptr, "tmp.h5", "fft_contents", rank, dims);

            // Initialise fft output, but only in relevant frequency range
            fft_real = (double*) xmalloc((jfft_max - jfft_min)*sizeof(double));
            fft_imag = (double*) xmalloc((jfft_max - jfft_min)*sizeof(double));

            // Calculate window and put it in temporary file
            hsize_t window_rank = 1;
            hsize_t window_dims[1] = {Nj0};
            window_contents_ptr = &window_contents;
            open_hdf5_file(window_contents_ptr, "window.h5", "window", window_rank, window_dims);

            // Loop over Nmax segments to calculate window without exceeding max memory
            window = (double*) xmalloc(max_samples_in_memory*sizeof(double));
            unsigned long int remaining_samples = Nj0;
            unsigned int memory_unit_index = 0;
            unsigned int iteration_samples;
            while (remaining_samples > 0) {
                // Calculate window
                if (remaining_samples > max_samples_in_memory) iteration_samples = max_samples_in_memory;
                else iteration_samples = remaining_samples;
                makewin_indexed(Nj0, memory_unit_index*max_samples_in_memory,
                                iteration_samples, window,
                                &winsum, &winsum2, &nenbw, memory_unit_index == 0);

                // Save to file
                hsize_t offset[1] = {memory_unit_index*max_samples_in_memory};
                hsize_t count[1] = {iteration_samples};
                write_to_hdf5(window_contents_ptr, window, offset, count, window_rank, count);
                // Book-keeping
                remaining_samples -= iteration_samples;
                memory_unit_index++;
            }
            xfree(window);
            window = NULL;
        }

        register int i_segment, ji;
        // Loop over segments - this is the actual calculation step
        for (i_segment = 0; i_segment < n_segments; i_segment++) {
            int index_shift = 0;
            if (Nfft <= max_samples_in_memory) {
                // Run normal FFT
                hsize_t offset[1] = {i_segment*delta_segment};
                hsize_t count[1] = {Nj0};
                hsize_t data_rank = 1;
                hsize_t data_count[1] = {count[0]};
                read_from_dataset(&contents, offset, count, data_rank, data_count, data_real);
                for (i = 0; i < Nj0; i++) data_real[i] *= window[i];
                FFT(data_real, data_imag, (int)Nfft, fft_real, fft_imag);
            } else {
                // Run memory-controlled FFT
                FFT_control_memory(Nj0, Nfft, max_samples_in_memory, i_segment*delta_segment,
                                   &contents, &window_contents, &_contents);
                // Load frequency domain results between j0 and j
                hsize_t count[2] = {1, jfft_max - jfft_min};
                hsize_t offset[2] = {0, jfft_min};
                hsize_t data_rank = 1;
                hsize_t data_count[1] = {count[1]};
                read_from_dataset(&_contents, offset, count, data_rank, data_count, fft_real);
                offset[0] = 1;
                read_from_dataset(&_contents, offset, count, data_rank, data_count, fft_imag);
                index_shift = jfft_min;
            }
            // Interpolate results (linear)
            for (ji = j0; ji < j; ji++) {
                int jfft = floor(Nfft * cfg->fmin/cfg->fsamp * exp(ji*g/(cfg->Jdes - 1.)));
                double x = get_f_j(ji, cfg->fmin, cfg->fmax, cfg->Jdes);
                double x1 = cfg->fsamp / Nfft * jfft;
                double x2 = cfg->fsamp / Nfft * (jfft+1);

                // Real part
                double y1 = fft_real[jfft-index_shift];
                double y2 = fft_real[jfft-index_shift+1];
                total_real[ji - j0] += interpolate(x, x1, x2, y1, y2);

                // Imaginary part
                double z1 = fft_imag[jfft-index_shift];
                double z2 = fft_imag[jfft-index_shift+1];
                total_imag[ji - j0] += interpolate(x, x1, x2, z1, z2);

                // PSD
                double psd1 = y1*y1 + z1*z1;
                double psd2 = y2*y2 + z2*z2;
                total[ji - j0] += interpolate(x, x1, x2, psd1, psd2);

                // Raw FFT results
                total_raw_real[ji - j0] += y1;
                total_raw_imag[ji - j0] += z1;
                total_raw[ji - j0] += psd1;
            }
        }
        // Normalise results and add to data->psd and data->ps
        double norm_psd = 2. / (n_segments * cfg->fsamp * winsum2);
    	double norm_lin = sqrt (norm_psd);
        double norm_ps = 2 / (n_segments * winsum*winsum);
        for (ji = 0; ji < j - j0; ji++) {
            data->psd[ji+j0] = total[ji] * norm_psd;
            data->ps[ji+j0] = total[ji] * norm_ps;
            data->avg[ji+j0] = n_segments;
            data->psd_real[ji+j0] = total_real[ji] * norm_lin;
            data->psd_imag[ji+j0] = total_imag[ji] * norm_lin;

            // Raw results
            data->psd_raw[ji+j0] = total_raw[ji] * norm_psd;
            data->psd_raw_real[ji+j0] = total_raw_real[ji] * norm_lin;
            data->psd_raw_imag[ji+j0] = total_raw_imag[ji] * norm_lin;
        }

        // Progress tracking
        progress = 100. * (double) j / cfg->Jdes;
        printf ("\b\b\b\b\b\b%5.1f%%", progress);
        fflush (stdout);

        // Clean-up
        if (_contents_ptr) close_hdf5_contents(_contents_ptr);
        if (window_contents_ptr) close_hdf5_contents(window_contents_ptr);
        xfree(total);
        xfree(total_real);
        xfree(total_imag);
        xfree(fft_real);
        xfree(fft_imag);
        xfree(total_raw);
        xfree(total_raw_real);
        xfree(total_raw_imag);
        if (data_real) xfree(data_real);
        if (data_imag) xfree(data_imag);
        if (window) xfree(window);
    }
    /* finish */
    close_hdf5_contents(&contents);
    printf ("\b\b\b\b\b\b  100%%\n");
    fflush (stdout);
    gettimeofday (&tv, NULL);
    printf ("Duration (s)=%5.3f\n\n", tv.tv_sec - start + tv.tv_usec / 1e6);
}

/*
    works on cfg, data structures of the calling program
*/
void
calculateSpectrum (tCFG * cfg, tDATA * data)
{
  // Before running the analysis, check if the output file can be opened.
  FILE *ofp = fopen((*cfg).ofn, "w");
  if (ofp == NULL)
    gerror1("Error opening output file.. Aborting.", (*cfg).ofn);
  fclose(ofp);
  ofp = NULL;

  // Make sure passed variables are ok
  if (cfg->n_max_mem >= 31 || cfg->n_max_mem <= 0) gerror("n_max_mem should be smaller than between 1 and 31");
  if ((cfg->fmin_fft > 0 && cfg->fmax_fft > 0) && cfg->fmin_fft >= cfg->fmax_fft) gerror("fmin_fft should be smaller than fmax_fft!");

  // Run the analysis
  nread = floor (((*cfg).tmax - (*cfg).tmin) * (*cfg).fsamp + 1);

  calc_params (cfg, data);
  if ((*cfg).METHOD == 0) calculate_lpsd (cfg, data);
  else if ((*cfg).METHOD == 1) calculate_fft_approx (cfg, data);
  else gerror("Method not implemented.");
}
<|MERGE_RESOLUTION|>--- conflicted
+++ resolved
@@ -119,26 +119,6 @@
     return fmin*exp(j*g / (Jdes - 1.));
 }
 
-<<<<<<< HEAD
-=======
-void
-fill_ordered_coefficients(int n, int *coefficients) {
-    coefficients[0] = 0;
-    coefficients[1] = 1;
-    if (n == 1) return;
-    for (int m = 2; m <= n; m++) {
-        int two_to_m = pow(2, m);
-        int two_to_m_minus_one = pow(2, m-1);
-        int tmp[two_to_m];
-        for (int i = 0; i < two_to_m_minus_one; i++) {
-            tmp[2*i] = coefficients[i];
-            tmp[2*i+1] = coefficients[i] + two_to_m_minus_one;
-        }
-        for (int i = 0; i < two_to_m; i++) coefficients[i] = tmp[i];
-    }
-}
-
->>>>>>> 49ccd915
 static void
 getDFT2 (long int nfft, double bin, double fsamp, double ovlp, double *rslt,
          int *avg, struct hdf5_contents *contents, int max_samples_in_memory)
